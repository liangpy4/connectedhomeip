--- conflicted
+++ resolved
@@ -46,7 +46,23 @@
 ) {
   class SupportedWattsAttribute(val value: List<UShort>?)
 
+  sealed class SupportedWattsAttributeSubscriptionState {
+    data class Success(val value: List<UShort>?) : SupportedWattsAttributeSubscriptionState()
+
+    data class Error(val exception: Exception) : SupportedWattsAttributeSubscriptionState()
+
+    object SubscriptionEstablished : SupportedWattsAttributeSubscriptionState()
+  }
+
   class WattRatingAttribute(val value: UShort?)
+
+  sealed class WattRatingAttributeSubscriptionState {
+    data class Success(val value: UShort?) : WattRatingAttributeSubscriptionState()
+
+    data class Error(val exception: Exception) : WattRatingAttributeSubscriptionState()
+
+    object SubscriptionEstablished : WattRatingAttributeSubscriptionState()
+  }
 
   class GeneratedCommandListAttribute(val value: List<UInt>)
 
@@ -184,45 +200,11 @@
     return decodedValue
   }
 
-<<<<<<< HEAD
-  suspend fun readMaxCookTimeAttribute(): UInt {
-    val ATTRIBUTE_ID: UInt = 1u
-
-    val attributePath =
-      AttributePath(endpointId = endpointId, clusterId = CLUSTER_ID, attributeId = ATTRIBUTE_ID)
-
-    val readRequest = ReadRequest(eventPaths = emptyList(), attributePaths = listOf(attributePath))
-
-    val response = controller.read(readRequest)
-
-    if (response.successes.isEmpty()) {
-      logger.log(Level.WARNING, "Read command failed")
-      throw IllegalStateException("Read command failed with failures: ${response.failures}")
-    }
-
-    logger.log(Level.FINE, "Read command succeeded")
-
-    val attributeData =
-      response.successes.filterIsInstance<ReadData.Attribute>().firstOrNull {
-        it.path.attributeId == ATTRIBUTE_ID
-      }
-
-    requireNotNull(attributeData) { "Maxcooktime attribute not found in response" }
-
-    // Decode the TLV data into the appropriate type
-    val tlvReader = TlvReader(attributeData.data)
-    val decodedValue: UInt = tlvReader.getUInt(AnonymousTag)
-
-    return decodedValue
-  }
-
-  suspend fun readPowerSettingAttribute(): UByte? {
-=======
   suspend fun subscribeCookTimeAttribute(
     minInterval: Int,
     maxInterval: Int
   ): Flow<UIntSubscriptionState> {
-    val ATTRIBUTE_ID: UInt = 1u
+    val ATTRIBUTE_ID: UInt = 0u
     val attributePaths =
       listOf(
         AttributePath(endpointId = endpointId, clusterId = CLUSTER_ID, attributeId = ATTRIBUTE_ID)
@@ -268,8 +250,88 @@
     }
   }
 
-  suspend fun readPowerSettingAttribute(): UByte {
->>>>>>> ce32d114
+  suspend fun readMaxCookTimeAttribute(): UInt {
+    val ATTRIBUTE_ID: UInt = 1u
+
+    val attributePath =
+      AttributePath(endpointId = endpointId, clusterId = CLUSTER_ID, attributeId = ATTRIBUTE_ID)
+
+    val readRequest = ReadRequest(eventPaths = emptyList(), attributePaths = listOf(attributePath))
+
+    val response = controller.read(readRequest)
+
+    if (response.successes.isEmpty()) {
+      logger.log(Level.WARNING, "Read command failed")
+      throw IllegalStateException("Read command failed with failures: ${response.failures}")
+    }
+
+    logger.log(Level.FINE, "Read command succeeded")
+
+    val attributeData =
+      response.successes.filterIsInstance<ReadData.Attribute>().firstOrNull {
+        it.path.attributeId == ATTRIBUTE_ID
+      }
+
+    requireNotNull(attributeData) { "Maxcooktime attribute not found in response" }
+
+    // Decode the TLV data into the appropriate type
+    val tlvReader = TlvReader(attributeData.data)
+    val decodedValue: UInt = tlvReader.getUInt(AnonymousTag)
+
+    return decodedValue
+  }
+
+  suspend fun subscribeMaxCookTimeAttribute(
+    minInterval: Int,
+    maxInterval: Int
+  ): Flow<UIntSubscriptionState> {
+    val ATTRIBUTE_ID: UInt = 1u
+    val attributePaths =
+      listOf(
+        AttributePath(endpointId = endpointId, clusterId = CLUSTER_ID, attributeId = ATTRIBUTE_ID)
+      )
+
+    val subscribeRequest: SubscribeRequest =
+      SubscribeRequest(
+        eventPaths = emptyList(),
+        attributePaths = attributePaths,
+        minInterval = Duration.ofSeconds(minInterval.toLong()),
+        maxInterval = Duration.ofSeconds(maxInterval.toLong())
+      )
+
+    return controller.subscribe(subscribeRequest).transform { subscriptionState ->
+      when (subscriptionState) {
+        is SubscriptionState.SubscriptionErrorNotification -> {
+          emit(
+            UIntSubscriptionState.Error(
+              Exception(
+                "Subscription terminated with error code: ${subscriptionState.terminationCause}"
+              )
+            )
+          )
+        }
+        is SubscriptionState.NodeStateUpdate -> {
+          val attributeData =
+            subscriptionState.updateState.successes
+              .filterIsInstance<ReadData.Attribute>()
+              .firstOrNull { it.path.attributeId == ATTRIBUTE_ID }
+
+          requireNotNull(attributeData) { "Maxcooktime attribute not found in Node State update" }
+
+          // Decode the TLV data into the appropriate type
+          val tlvReader = TlvReader(attributeData.data)
+          val decodedValue: UInt = tlvReader.getUInt(AnonymousTag)
+
+          emit(UIntSubscriptionState.Success(decodedValue))
+        }
+        SubscriptionState.SubscriptionEstablished -> {
+          emit(UIntSubscriptionState.SubscriptionEstablished)
+        }
+      }
+    }
+  }
+
+  suspend fun readPowerSettingAttribute(): UByte? {
     val ATTRIBUTE_ID: UInt = 2u
 
     val attributePath =
@@ -344,9 +406,14 @@
 
           // Decode the TLV data into the appropriate type
           val tlvReader = TlvReader(attributeData.data)
-          val decodedValue: UByte = tlvReader.getUByte(AnonymousTag)
-
-          emit(UByteSubscriptionState.Success(decodedValue))
+          val decodedValue: UByte? =
+            if (tlvReader.isNextTag(AnonymousTag)) {
+              tlvReader.getUByte(AnonymousTag)
+            } else {
+              null
+            }
+
+          decodedValue?.let { emit(UByteSubscriptionState.Success(it)) }
         }
         SubscriptionState.SubscriptionEstablished -> {
           emit(UByteSubscriptionState.SubscriptionEstablished)
@@ -573,7 +640,61 @@
     return decodedValue
   }
 
-<<<<<<< HEAD
+  suspend fun subscribePowerStepAttribute(
+    minInterval: Int,
+    maxInterval: Int
+  ): Flow<UByteSubscriptionState> {
+    val ATTRIBUTE_ID: UInt = 5u
+    val attributePaths =
+      listOf(
+        AttributePath(endpointId = endpointId, clusterId = CLUSTER_ID, attributeId = ATTRIBUTE_ID)
+      )
+
+    val subscribeRequest: SubscribeRequest =
+      SubscribeRequest(
+        eventPaths = emptyList(),
+        attributePaths = attributePaths,
+        minInterval = Duration.ofSeconds(minInterval.toLong()),
+        maxInterval = Duration.ofSeconds(maxInterval.toLong())
+      )
+
+    return controller.subscribe(subscribeRequest).transform { subscriptionState ->
+      when (subscriptionState) {
+        is SubscriptionState.SubscriptionErrorNotification -> {
+          emit(
+            UByteSubscriptionState.Error(
+              Exception(
+                "Subscription terminated with error code: ${subscriptionState.terminationCause}"
+              )
+            )
+          )
+        }
+        is SubscriptionState.NodeStateUpdate -> {
+          val attributeData =
+            subscriptionState.updateState.successes
+              .filterIsInstance<ReadData.Attribute>()
+              .firstOrNull { it.path.attributeId == ATTRIBUTE_ID }
+
+          requireNotNull(attributeData) { "Powerstep attribute not found in Node State update" }
+
+          // Decode the TLV data into the appropriate type
+          val tlvReader = TlvReader(attributeData.data)
+          val decodedValue: UByte? =
+            if (tlvReader.isNextTag(AnonymousTag)) {
+              tlvReader.getUByte(AnonymousTag)
+            } else {
+              null
+            }
+
+          decodedValue?.let { emit(UByteSubscriptionState.Success(it)) }
+        }
+        SubscriptionState.SubscriptionEstablished -> {
+          emit(UByteSubscriptionState.SubscriptionEstablished)
+        }
+      }
+    }
+  }
+
   suspend fun readSupportedWattsAttribute(): SupportedWattsAttribute {
     val ATTRIBUTE_ID: UInt = 6u
 
@@ -621,6 +742,74 @@
     return SupportedWattsAttribute(decodedValue)
   }
 
+  suspend fun subscribeSupportedWattsAttribute(
+    minInterval: Int,
+    maxInterval: Int
+  ): Flow<SupportedWattsAttributeSubscriptionState> {
+    val ATTRIBUTE_ID: UInt = 6u
+    val attributePaths =
+      listOf(
+        AttributePath(endpointId = endpointId, clusterId = CLUSTER_ID, attributeId = ATTRIBUTE_ID)
+      )
+
+    val subscribeRequest: SubscribeRequest =
+      SubscribeRequest(
+        eventPaths = emptyList(),
+        attributePaths = attributePaths,
+        minInterval = Duration.ofSeconds(minInterval.toLong()),
+        maxInterval = Duration.ofSeconds(maxInterval.toLong())
+      )
+
+    return controller.subscribe(subscribeRequest).transform { subscriptionState ->
+      when (subscriptionState) {
+        is SubscriptionState.SubscriptionErrorNotification -> {
+          emit(
+            SupportedWattsAttributeSubscriptionState.Error(
+              Exception(
+                "Subscription terminated with error code: ${subscriptionState.terminationCause}"
+              )
+            )
+          )
+        }
+        is SubscriptionState.NodeStateUpdate -> {
+          val attributeData =
+            subscriptionState.updateState.successes
+              .filterIsInstance<ReadData.Attribute>()
+              .firstOrNull { it.path.attributeId == ATTRIBUTE_ID }
+
+          requireNotNull(attributeData) {
+            "Supportedwatts attribute not found in Node State update"
+          }
+
+          // Decode the TLV data into the appropriate type
+          val tlvReader = TlvReader(attributeData.data)
+          val decodedValue: List<UShort>? =
+            if (!tlvReader.isNull()) {
+              if (tlvReader.isNextTag(AnonymousTag)) {
+                buildList<UShort> {
+                  tlvReader.enterArray(AnonymousTag)
+                  while (!tlvReader.isEndOfContainer()) {
+                    add(tlvReader.getUShort(AnonymousTag))
+                  }
+                  tlvReader.exitContainer()
+                }
+              } else {
+                null
+              }
+            } else {
+              tlvReader.getNull(AnonymousTag)
+              null
+            }
+
+          decodedValue?.let { emit(SupportedWattsAttributeSubscriptionState.Success(it)) }
+        }
+        SubscriptionState.SubscriptionEstablished -> {
+          emit(SupportedWattsAttributeSubscriptionState.SubscriptionEstablished)
+        }
+      }
+    }
+  }
+
   suspend fun readSelectedWattIndexAttribute(): UByte? {
     val ATTRIBUTE_ID: UInt = 7u
 
@@ -657,51 +846,11 @@
     return decodedValue
   }
 
-  suspend fun readWattRatingAttribute(): WattRatingAttribute {
-    val ATTRIBUTE_ID: UInt = 8u
-
-    val attributePath =
-      AttributePath(endpointId = endpointId, clusterId = CLUSTER_ID, attributeId = ATTRIBUTE_ID)
-
-    val readRequest = ReadRequest(eventPaths = emptyList(), attributePaths = listOf(attributePath))
-
-    val response = controller.read(readRequest)
-
-    if (response.successes.isEmpty()) {
-      logger.log(Level.WARNING, "Read command failed")
-      throw IllegalStateException("Read command failed with failures: ${response.failures}")
-    }
-
-    logger.log(Level.FINE, "Read command succeeded")
-
-    val attributeData =
-      response.successes.filterIsInstance<ReadData.Attribute>().firstOrNull {
-        it.path.attributeId == ATTRIBUTE_ID
-      }
-
-    requireNotNull(attributeData) { "Wattrating attribute not found in response" }
-
-    // Decode the TLV data into the appropriate type
-    val tlvReader = TlvReader(attributeData.data)
-    val decodedValue: UShort? =
-      if (!tlvReader.isNull()) {
-        if (tlvReader.isNextTag(AnonymousTag)) {
-          tlvReader.getUShort(AnonymousTag)
-        } else {
-          null
-        }
-      } else {
-        tlvReader.getNull(AnonymousTag)
-        null
-      }
-
-    return WattRatingAttribute(decodedValue)
-=======
-  suspend fun subscribePowerStepAttribute(
+  suspend fun subscribeSelectedWattIndexAttribute(
     minInterval: Int,
     maxInterval: Int
   ): Flow<UByteSubscriptionState> {
-    val ATTRIBUTE_ID: UInt = 5u
+    val ATTRIBUTE_ID: UInt = 7u
     val attributePaths =
       listOf(
         AttributePath(endpointId = endpointId, clusterId = CLUSTER_ID, attributeId = ATTRIBUTE_ID)
@@ -732,7 +881,9 @@
               .filterIsInstance<ReadData.Attribute>()
               .firstOrNull { it.path.attributeId == ATTRIBUTE_ID }
 
-          requireNotNull(attributeData) { "Powerstep attribute not found in Node State update" }
+          requireNotNull(attributeData) {
+            "Selectedwattindex attribute not found in Node State update"
+          }
 
           // Decode the TLV data into the appropriate type
           val tlvReader = TlvReader(attributeData.data)
@@ -750,7 +901,107 @@
         }
       }
     }
->>>>>>> ce32d114
+  }
+
+  suspend fun readWattRatingAttribute(): WattRatingAttribute {
+    val ATTRIBUTE_ID: UInt = 8u
+
+    val attributePath =
+      AttributePath(endpointId = endpointId, clusterId = CLUSTER_ID, attributeId = ATTRIBUTE_ID)
+
+    val readRequest = ReadRequest(eventPaths = emptyList(), attributePaths = listOf(attributePath))
+
+    val response = controller.read(readRequest)
+
+    if (response.successes.isEmpty()) {
+      logger.log(Level.WARNING, "Read command failed")
+      throw IllegalStateException("Read command failed with failures: ${response.failures}")
+    }
+
+    logger.log(Level.FINE, "Read command succeeded")
+
+    val attributeData =
+      response.successes.filterIsInstance<ReadData.Attribute>().firstOrNull {
+        it.path.attributeId == ATTRIBUTE_ID
+      }
+
+    requireNotNull(attributeData) { "Wattrating attribute not found in response" }
+
+    // Decode the TLV data into the appropriate type
+    val tlvReader = TlvReader(attributeData.data)
+    val decodedValue: UShort? =
+      if (!tlvReader.isNull()) {
+        if (tlvReader.isNextTag(AnonymousTag)) {
+          tlvReader.getUShort(AnonymousTag)
+        } else {
+          null
+        }
+      } else {
+        tlvReader.getNull(AnonymousTag)
+        null
+      }
+
+    return WattRatingAttribute(decodedValue)
+  }
+
+  suspend fun subscribeWattRatingAttribute(
+    minInterval: Int,
+    maxInterval: Int
+  ): Flow<WattRatingAttributeSubscriptionState> {
+    val ATTRIBUTE_ID: UInt = 8u
+    val attributePaths =
+      listOf(
+        AttributePath(endpointId = endpointId, clusterId = CLUSTER_ID, attributeId = ATTRIBUTE_ID)
+      )
+
+    val subscribeRequest: SubscribeRequest =
+      SubscribeRequest(
+        eventPaths = emptyList(),
+        attributePaths = attributePaths,
+        minInterval = Duration.ofSeconds(minInterval.toLong()),
+        maxInterval = Duration.ofSeconds(maxInterval.toLong())
+      )
+
+    return controller.subscribe(subscribeRequest).transform { subscriptionState ->
+      when (subscriptionState) {
+        is SubscriptionState.SubscriptionErrorNotification -> {
+          emit(
+            WattRatingAttributeSubscriptionState.Error(
+              Exception(
+                "Subscription terminated with error code: ${subscriptionState.terminationCause}"
+              )
+            )
+          )
+        }
+        is SubscriptionState.NodeStateUpdate -> {
+          val attributeData =
+            subscriptionState.updateState.successes
+              .filterIsInstance<ReadData.Attribute>()
+              .firstOrNull { it.path.attributeId == ATTRIBUTE_ID }
+
+          requireNotNull(attributeData) { "Wattrating attribute not found in Node State update" }
+
+          // Decode the TLV data into the appropriate type
+          val tlvReader = TlvReader(attributeData.data)
+          val decodedValue: UShort? =
+            if (!tlvReader.isNull()) {
+              if (tlvReader.isNextTag(AnonymousTag)) {
+                tlvReader.getUShort(AnonymousTag)
+              } else {
+                null
+              }
+            } else {
+              tlvReader.getNull(AnonymousTag)
+              null
+            }
+
+          decodedValue?.let { emit(WattRatingAttributeSubscriptionState.Success(it)) }
+        }
+        SubscriptionState.SubscriptionEstablished -> {
+          emit(WattRatingAttributeSubscriptionState.SubscriptionEstablished)
+        }
+      }
+    }
   }
 
   suspend fun readGeneratedCommandListAttribute(): GeneratedCommandListAttribute {
